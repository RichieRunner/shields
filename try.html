<!doctype html><meta charset=utf-8>
<title> Shields.io: Quality metadata badges for open source projects </title>
<meta name='viewport' content='width=device-width,initial-scale=1'>
<meta name='description' content='We serve fast and scalable informational
images as badges for GitHub, Travis CI, Jenkins, WordPress and many more
services. Use them to track the state of your projects, or for promotional
purposes.'>
<link rel='icon' type='image/png' href='favicon.png'>
<link href='//fonts.googleapis.com/css?family=Lekton' rel='stylesheet'>
<style>
html { background-attachment: fixed;
  background-image: url(data:image/svg+xml;base64,PHN2ZyB4bWxucz0iaHR0cDovL3d3dy53My5vcmcvMjAwMC9zdmciIHdpZHRoPSI2NDAiIGhlaWdodD0iNDgwIj48ZmlsdGVyIGlkPSJhIj48ZmVUdXJidWxlbmNlIGJhc2VGcmVxdWVuY3k9Ii4wOCIgbnVtT2N0YXZlcz0iOCIgc3RpdGNoVGlsZXM9InN0aXRjaCIgc2VlZD0iMzQ2Ii8+PGZlQ29sb3JNYXRyaXggdmFsdWVzPSIxIDAgMCAwIDAgIDEgMCAwIDAgMCAgMSAwIDAgMCAuOSAgLjAxIDAgMCAwIC4wMSIvPjwvZmlsdGVyPjxyZWN0IHdpZHRoPSIxMDAlIiBoZWlnaHQ9IjEwMCUiIGZpbHRlcj0idXJsKCNhKSIvPjwvc3ZnPg==);
}
:root, dialog { text-align: center; font-family: Lekton, sans-serif; color: #534; }
code, .code { font-family: Lekton; white-space: pre-wrap; padding: 0 4px;
  background: #eef; border-radius: 4px; }
input.short { width: 5em; }
input { text-align: center; border: solid #b9a; color: #534; border-width: 0 0 1px 0;
  width: 40%; height: 15px; padding: 0; background-color: transparent; }
input:focus { outline: 0; }
hr { width: 40%; border-width: 1px 0 0 0; }
a.photo { text-decoration: none; }
a.photo>img { padding: 2px; border: 1px solid grey; }
ul { text-align: left; margin-left: 25%; }
table { width: 50%; margin: auto; }
table.centered > tbody > tr > td:first-child { text-align: right; }
th, td { text-align: left; }
h1, h2, h3 { font-style: italic; }
h2::before { content: '☙ '; }
h2::after { content: ' ❧'; }
h2 { margin-top: 12mm; font-variant: small-caps; }
hr.spacing { border: 0; display: block; height: 3mm; }
.highlights { font-style: italic; }
#main { transition: filter 1s, -webkit-filter 1s; }
#main.blur { filter: url(#gaussian-blur); filter: blur(1px); -webkit-filter: blur(1px); }
#copyDialog { display: none; position: fixed; width: 100%; top: 0; left: 0;
  border: 0; background-color: rgba(50,50,55,0.7);
  opacity: 0; transition: opacity 0.5s; }
#copyForm { background: #fafaff; position: fixed; width: 100%;
  top: 50%; left: 0; transform: translate(0, -80%);
  border-top: 15px solid #eaeaff;
  border-bottom: 15px solid #eaeaff;
}
#suggestButton { display: none; }
table.badge > tbody > tr > td > img { cursor: pointer; }
</style>

<main id='main'>
<img alt='Shields IO' src='logo.svg'/>
<hr class='spacing'/>

<p class=highlights>
Pixel-perfect &nbsp; Retina-ready &nbsp; Fast &nbsp; Consistent &nbsp; Hackable &nbsp; No tracking
</p>

<form id='searchForm' action='javascript:void 0' autocomplete=off>
  <input name='projectSearch' id='projectSearch' autofill=off autofocus placeholder='search / project URL'/>
  <br>
  <button id='suggestButton'> Suggest badges </button>
</form>
<a href='https://gratipay.com/Shields/' style='text-decoration:none;color:rgba(0,0,0,0.1)'>donate</a>

<section id='suggestedBadges'></section>

<h3 id="build"> Build </h3>
<table class='badge'><tbody>
  <tr><th> Travis: </th>
    <td><img src='/travis/rust-lang/rust.svg' alt=''/></td>
    <td><code>https://img.shields.io/travis/USER/REPO.svg</code></td>
  </tr>
  <tr><th> Travis branch: </th>
    <td><img src='/travis/rust-lang/rust/master.svg' alt=''/></td>
    <td><code>https://img.shields.io/travis/USER/REPO/BRANCH.svg</code></td>
  </tr>
  <tr><th> Wercker: </th>
    <td><img src='/wercker/ci/wercker/docs.svg' alt=''/></td>
    <td><code>https://img.shields.io/wercker/ci/wercker/docs.svg</code></td>
  </tr>
  <tr><th> TeamCity CodeBetter: </th>
    <td><img src='/teamcity/codebetter/bt428.svg' alt=''/></td>
    <td><code>https://img.shields.io/teamcity/codebetter/bt428.svg</code></td>
  </tr>
  <tr><th> TeamCity (simple build status): </th>
    <td><img src='/teamcity/http/teamcity.jetbrains.com/s/bt345.svg' alt=''/></td>
    <td><code>https://img.shields.io/teamcity/http/teamcity.jetbrains.com/s/bt345.svg</code></td>
  </tr>
  <tr><th data-keywords='teamcity'> (full build status): </th>
    <td>&nbsp;</td>
    <td><code>https://img.shields.io/teamcity/http/teamcity.jetbrains.com/e/bt345.svg</code></td>
  </tr>
  <tr><th> AppVeyor: </th>
    <td><img src='/appveyor/ci/gruntjs/grunt.svg' alt=''/></td>
    <td><code>https://img.shields.io/appveyor/ci/gruntjs/grunt.svg</code></td>
  </tr>
  <tr><th> AppVeyor branch: </th>
    <td><img src='/appveyor/ci/gruntjs/grunt/master.svg' alt=''/></td>
    <td><code>https://img.shields.io/appveyor/ci/gruntjs/grunt/master.svg</code></td>
  </tr>
  <tr><th> Codeship: </th>
    <td><img src='/codeship/d6c1ddd0-16a3-0132-5f85-2e35c05e22b1.svg' alt=''/></td>
    <td><code>https://img.shields.io/codeship/d6c1ddd0-16a3-0132-5f85-2e35c05e22b1.svg</code></td>
  </tr>
  <tr><th> Codeship: </th>
    <td><img src='/codeship/d6c1ddd0-16a3-0132-5f85-2e35c05e22b1/master.svg' alt=''/></td>
    <td><code>https://img.shields.io/codeship/d6c1ddd0-16a3-0132-5f85-2e35c05e22b1/master.svg</code></td>
  </tr>
  <tr><th> CircleCI: </th>
      <td><img src='/circleci/project/BrightFlair/PHP.Gt.svg' alt=''/></td>
      <td><code>https://img.shields.io/circleci/project/BrightFlair/PHP.Gt.svg</code></td>
  </tr>
  <tr><th> CircleCI branch: </th>
      <td><img src='/circleci/project/BrightFlair/PHP.Gt/master.svg' alt=''/></td>
      <td><code>https://img.shields.io/circleci/project/BrightFlair/PHP.Gt/master.svg</code></td>
  </tr>
  <tr><th> CircleCI token: </th>
      <td><img src='/circleci/project/BrightFlair/PHP.Gt/master.svg' alt=''/></td>
      <td><code>https://img.shields.io/circleci/token/YOURTOKEN/project/BrightFlair/PHP.Gt/master.svg</code></td>
  </tr>
  <tr><th> Shippable: </th>
      <td><img src='/shippable/54d119db5ab6cc13528ab183.svg' alt=''/></td>
      <td><code>https://img.shields.io/shippable/54d119db5ab6cc13528ab183.svg</code></td>
  </tr>
  <tr><th> Shippable branch: </th>
      <td><img src='/shippable/54d119db5ab6cc13528ab183/master.svg' alt=''/></td>
      <td><code>https://img.shields.io/shippable/54d119db5ab6cc13528ab183/master.svg</code></td>
  </tr>
  <tr><th> Snap CI branch: </th>
      <td><img src='/snap-ci/ThoughtWorksStudios/eb_deployer/master.svg' alt=''/></td>
      <td><code>https://img.shields.io/snap-ci/ThoughtWorksStudios/eb_deployer/master.svg</code></td>
  </tr>
  <tr><th> Jenkins: </th>
    <td><img src='/jenkins/s/https/jenkins.qa.ubuntu.com/precise-desktop-amd64_default.svg' alt=''/></td>
    <td><code>https://img.shields.io/jenkins/s/https/jenkins.qa.ubuntu.com/precise-desktop-amd64_default.svg</code></td>
  </tr>
  <tr><th> Jenkins tests: </th>
    <td><img src='/jenkins/t/https/jenkins.qa.ubuntu.com/precise-desktop-amd64_default.svg' alt=''/></td>
    <td><code>https://img.shields.io/jenkins/t/https/jenkins.qa.ubuntu.com/precise-desktop-amd64_default.svg</code></td>
  </tr>
  <tr><th> Coveralls: </th>
    <td><img src='/coveralls/jekyll/jekyll.svg' alt=''/></td>
    <td><code>https://img.shields.io/coveralls/jekyll/jekyll.svg</code></td>
  </tr>
  <tr><th> Coveralls branch: </th>
    <td><img src='/coveralls/jekyll/jekyll/master.svg' alt=''/></td>
    <td><code>https://img.shields.io/coveralls/jekyll/jekyll/master.svg</code></td>
  </tr>
  <tr><th> SonarQube Coverage: </th>
    <td><img src='/sonar/http/sonar.qatools.ru/ru.yandex.qatools.allure:allure-core/coverage.svg' alt=''/></td>
    <td><code>https://img.shields.io/sonar/http/sonar.qatools.ru/ru.yandex.qatools.allure:allure-core/coverage.svg</code></td>
  </tr>
  <tr><th> SonarQube Tech Debt: </th>
    <td><img src='/sonar/http/sonar.qatools.ru/ru.yandex.qatools.allure:allure-core/tech_debt.svg' alt=''/></td>
    <td><code>https://img.shields.io/sonar/http/sonar.qatools.ru/ru.yandex.qatools.allure:allure-core/tech_debt.svg</code></td>
  </tr>
  <tr><th> TeamCity CodeBetter Coverage: </th>
    <td><img src='/teamcity/coverage/bt1242.svg' alt=''/></td>
    <td><code>https://img.shields.io/teamcity/coverage/bt1242.svg</code></td>
  </tr>
  <tr><th> Scrutinizer: </th>
    <td><img src='/scrutinizer/g/filp/whoops.svg' alt=''/></td>
    <td><code>https://img.shields.io/scrutinizer/g/filp/whoops.svg</code></td>
  </tr>
  <tr><th> Scrutinizer Coverage: </th>
    <td><img src='/scrutinizer/coverage/g/filp/whoops.svg' alt=''/></td>
    <td><code>https://img.shields.io/scrutinizer/coverage/g/filp/whoops.svg</code></td>
  </tr>
  <tr><th> Scrutinizer branch: </th>
    <td><img src='/scrutinizer/coverage/g/phpmyadmin/phpmyadmin/master.svg' alt=''/></td>
    <td><code>https://img.shields.io/scrutinizer/coverage/g/phpmyadmin/phpmyadmin/master.svg</code></td>
  </tr>
  <tr><th> Scrutinizer Build: </th>
    <td><img src='/scrutinizer/build/g/filp/whoops.svg' alt=''/></td>
    <td><code>https://img.shields.io/scrutinizer/build/g/filp/whoops.svg</code></td>
  </tr>
  <tr><th> Codecov: </th>
    <td><img src='/codecov/c/github/codecov/example-python.svg' alt=''/></td>
    <td><code>https://img.shields.io/codecov/c/github/codecov/example-python.svg</code></td>
  </tr>
  <tr><th> Codecov branch: </th>
    <td><img src='/codecov/c/github/codecov/example-python/master.svg' alt=''/></td>
    <td><code>https://img.shields.io/codecov/c/github/codecov/example-python/master.svg</code></td>
  </tr>
  <tr><th> Codecov private: </th>
    <td><img src='/codecov/c/github/codecov/example-python.svg' alt=''/></td>
    <td><code>https://img.shields.io/codecov/c/token/YOURTOKEN/github/codecov/example-python.svg</code></td>
  </tr>
  <tr><th> Coverity Scan: </th>
    <td><img src='/coverity/scan/3997.svg' alt=''/></td>
    <td><code>https://img.shields.io/coverity/scan/3997.svg</code></td>
  </tr>
  <tr><th> Coverity Code Advisor On Demand Stream Badge: </th>
    <td><img src='/coverity/ondemand/streams/STREAM.svg' alt=''/></td>
    <td><code>https://img.shields.io/coverity/ondemand/streams/STREAM.svg</code></td>
  </tr>
  <tr><th> Coverity Code Advisor On Demand Job Badge: </th>
    <td><img src='/coverity/ondemand/jobs/JOB.svg' alt=''/></td>
    <td><code>https://img.shields.io/coverity/ondemand/jobs/JOB.svg</code></td>
  </tr>
  <tr><th> HHVM: </th>
    <td><img src='/hhvm/symfony/symfony.svg' alt=''/></td>
    <td><code>https://img.shields.io/hhvm/symfony/symfony.svg</code></td>
  </tr>
  <tr><th> HHVM (branch): </th>
    <td><img src='/hhvm/symfony/symfony/2.4.0.0.svg' alt=''/></td>
    <td><code>https://img.shields.io/hhvm/symfony/symfony/2.4.0.0.svg</code></td>
  </tr>
  <tr><th> SensioLabs Insight: </th>
      <td><img src='/sensiolabs/i/45afb680-d4e6-4e66-93ea-bcfa79eb8a87.svg' alt=''/></td>
      <td><code>https://img.shields.io/sensiolabs/i/45afb680-d4e6-4e66-93ea-bcfa79eb8a87.svg</code></td>
  </tr>
</tbody></table>
<h3 id="downloads"> Downloads </h3>
<table class='badge'><tbody>
  <tr><th data-keywords='github'> Github Releases: </th>
  <td><img src='/github/downloads/atom/atom/latest/total.svg' alt=''/></td>
  <td><code>https://img.shields.io/github/downloads/atom/atom/latest/total.svg</code></td>
  </tr>
  <tr><th data-keywords='github'> Github Releases (by Release): </th>
  <td><img src='/github/downloads/atom/atom/v0.190.0/total.svg' alt=''/></td>
  <td><code>https://img.shields.io/github/downloads/atom/atom/v0.190.0/total.svg</code></td>
  </tr>
  <tr><th data-keywords='github'> Github Releases (by Asset): </th>
  <td><img src='/github/downloads/atom/atom/latest/atom-amd64.deb.svg' alt=''/></td>
  <td><code>https://img.shields.io/github/downloads/atom/atom/latest/atom-amd64.deb.svg</code></td>
  </tr>
  <tr><th data-keywords='node'> npm: </th>
  <td><img src='/npm/dm/localeval.svg' alt=''/></td>
  <td><code>https://img.shields.io/npm/dm/localeval.svg</code></td>
  </tr>
  <tr><th data-keywords='node'> npm: </th>
  <td><img src='/npm/dt/express.svg' alt=''/></td>
  <td><code>https://img.shields.io/npm/dt/express.svg</code></td>
  </tr>
  <tr><th data-keywords='ruby'> Gem: </th>
  <td><img src='/gem/dv/rails/stable.svg' alt=''/></td>
  <td><code>https://img.shields.io/gem/dv/rails/stable.svg</code></td>
  </tr>
  <tr><th data-keywords='ruby'> Gem: </th>
  <td><img src='/gem/dv/rails/4.1.0.svg' alt=''/></td>
  <td><code>https://img.shields.io/gem/dv/rails/4.1.0.svg</code></td>
  </tr>
  <tr><th data-keywords='ruby'> Gem: </th>
  <td><img src='/gem/dtv/rails.svg' alt=''/></td>
  <td><code>https://img.shields.io/gem/dtv/rails.svg</code></td>
  </tr>
  <tr><th data-keywords='ruby'> Gem: </th>
  <td><img src='/gem/dt/rails.svg' alt=''/></td>
  <td><code>https://img.shields.io/gem/dt/rails.svg</code></td>
  </tr>
  <tr><th> NuGet: </th>
  <td><img src='/nuget/dt/Microsoft.AspNet.Mvc.svg' alt=''/></td>
  <td><code>https://img.shields.io/nuget/dt/Microsoft.AspNet.Mvc.svg</code></td>
  </tr>
  <tr><th> MyGet: </th>
  <td><img src='/myget/yolodev/dt/FSharpSupport.svg' alt=''/></td>
  <td><code>https://img.shields.io/myget/yolodev/dt/FSharpSupport.svg</code></td>
  </tr>
  <tr><th> Chocolatey: </th>
  <td><img src='/chocolatey/dt/scriptcs.svg' alt=''/></td>
  <td><code>https://img.shields.io/chocolatey/dt/scriptcs.svg</code></td>
  </tr>
  <tr><th data-keywords='python'> PyPI: </th>
  <td><img src='/pypi/dm/Django.svg' alt=''/></td>
  <td><code>https://img.shields.io/pypi/dm/Django.svg</code></td>
  </tr>
  <tr><th data-keywords='python'> PyPI: </th>
  <td><img src='/pypi/dw/Django.svg' alt=''/></td>
  <td><code>https://img.shields.io/pypi/dw/Django.svg</code></td>
  </tr>
  <tr><th data-keywords='python'> PyPI: </th>
  <td><img src='/pypi/dd/Django.svg' alt=''/></td>
  <td><code>https://img.shields.io/pypi/dd/Django.svg</code></td>
  </tr>
  <tr><th data-keywords='Rust'> Crates.io: </th>
  <td><img src='/crates/d/rustc-serialize.svg' alt=''/></td>
  <td><code>https://img.shields.io/crates/d/rustc-serialize.svg</code></td>
  </tr>
  <tr><th data-keywords='Rust'> Crates.io: </th>
  <td><img src='/crates/dv/rustc-serialize.svg' alt=''/></td>
  <td><code>https://img.shields.io/crates/dv/rustc-serialize.svg</code></td>
  </tr>
  <tr><th data-keywords='PHP'> Packagist: </th>
  <td><img src='/packagist/dm/doctrine/orm.svg' alt=''/></td>
  <td><code>https://img.shields.io/packagist/dm/doctrine/orm.svg</code></td>
  </tr>
  <tr><th data-keywords='PHP'> Packagist: </th>
  <td><img src='/packagist/dd/doctrine/orm.svg' alt=''/></td>
  <td><code>https://img.shields.io/packagist/dd/doctrine/orm.svg</code></td>
  </tr>
  <tr><th data-keywords='PHP'> Packagist: </th>
  <td><img src='/packagist/dt/doctrine/orm.svg' alt=''/></td>
  <td><code>https://img.shields.io/packagist/dt/doctrine/orm.svg</code></td>
  </tr>
  <tr><th> Hex.pm: </th>
  <td><img src='/hexpm/dw/plug.svg' alt=''/></td>
  <td><code>https://img.shields.io/hexpm/dw/plug.svg</code></td>
  </tr>
  <tr><th> Hex.pm: </th>
  <td><img src='/hexpm/dd/plug.svg' alt=''/></td>
  <td><code>https://img.shields.io/hexpm/dd/plug.svg</code></td>
  </tr>
  <tr><th> Hex.pm: </th>
  <td><img src='/hexpm/dt/plug.svg' alt=''/></td>
  <td><code>https://img.shields.io/hexpm/dt/plug.svg</code></td>
  </tr>
  <tr><th> WordPress: </th>
  <td><img src='/wordpress/plugin/dt/akismet.svg' alt=''/></td>
  <td><code>https://img.shields.io/wordpress/plugin/dt/akismet.svg</code></td>
  </tr>
  <tr><th> SourceForge: </th>
  <td><img src='/sourceforge/dm/sevenzip.svg' alt=''/></td>
  <td><code>https://img.shields.io/sourceforge/dm/sevenzip.svg</code></td>
  </tr>
  <tr><th> SourceForge: </th>
  <td><img src='/sourceforge/dw/sevenzip.svg' alt=''/></td>
  <td><code>https://img.shields.io/sourceforge/dw/sevenzip.svg</code></td>
  </tr>
  <tr><th> SourceForge: </th>
  <td><img src='/sourceforge/dd/sevenzip.svg' alt=''/></td>
  <td><code>https://img.shields.io/sourceforge/dd/sevenzip.svg</code></td>
  </tr>
  <tr><th> SourceForge: </th>
  <td><img src='/sourceforge/dt/sevenzip.svg' alt=''/></td>
  <td><code>https://img.shields.io/sourceforge/dt/sevenzip.svg</code></td>
  </tr>
  <tr><th data-keywords='atom'> apm: </th>
  <td><img src='/apm/dm/vim-mode.svg' alt=''/></td>
  <td><code>https://img.shields.io/apm/dm/vim-mode.svg</code></td>
  </tr>
  <tr><th> Puppet Forge: </th>
  <td><img src='/puppetforge/dt/camptocamp/openldap.svg' alt=''/></td>
  <td><code>https://img.shields.io/puppetforge/dt/camptocamp/openldap.svg</code></td>
  </tr>
  <tr><th data-keywords='dub'> DUB: </th>
  <td><img src='/dub/dd/vibe-d.svg' alt=''/></td>
  <td><code>https://img.shields.io/dub/dd/vibe-d.svg</code></td>
  </tr>
  <tr><th data-keywords='dub'> DUB: </th>
  <td><img src='/dub/dw/vibe-d.svg' alt=''/></td>
  <td><code>https://img.shields.io/dub/dw/vibe-d.svg</code></td>
  </tr>
  <tr><th data-keywords='dub'> DUB: </th>
  <td><img src='/dub/dm/vibe-d/latest.svg' alt=''/></td>
  <td><code>https://img.shields.io/dub/dm/vibe-d/latest.svg</code></td>
  </tr>
  <tr><th data-keywords='dub'> DUB: </th>
  <td><img src='/dub/dt/vibe-d/0.7.23.svg' alt=''/></td>
  <td><code>https://img.shields.io/dub/dt/vibe-d/0.7.23.svg</code></td>
  </tr>
</tbody></table>
<h3 id="version"> Version </h3>
<table class='badge'><tbody>
  <tr><th data-keywords='node'> npm: </th>
  <td><img src='/npm/v/npm.svg' alt=''/></td>
  <td><code>https://img.shields.io/npm/v/npm.svg</code></td>
  </tr>
  <tr><th> node: </th>
  <td><img src='/node/v/gh-badges.svg' alt=''/></td>
  <td><code>https://img.shields.io/node/v/gh-badges.svg</code></td>
  </tr>
  <tr><th data-keywords='python'> PyPI: </th>
  <td><img src='/pypi/v/nine.svg' alt=''/></td>
  <td><code>https://img.shields.io/pypi/v/nine.svg</code></td>
  </tr>
  <tr><th data-keywords='ruby'> Gem: </th>
  <td><img src='/gem/v/formatador.svg' alt=''/></td>
  <td><code>https://img.shields.io/gem/v/formatador.svg</code></td>
  </tr>
  <tr><th> Hackage: </th>
  <td><img src='/hackage/v/lens.svg' alt=''/></td>
  <td><code>https://img.shields.io/hackage/v/lens.svg</code></td>
  </tr>
  <tr><th data-keywords='Rust'> Crates.io: </th>
  <td><img src='/crates/v/rustc-serialize.svg' alt=''/></td>
  <td><code>https://img.shields.io/crates/v/rustc-serialize.svg</code></td>
  </tr>
  <tr><th data-keywords='PHP'> Packagist: </th>
  <td><img src='/packagist/v/symfony/symfony.svg' alt=''/></td>
  <td><code>https://img.shields.io/packagist/v/symfony/symfony.svg</code></td>
  </tr>
  <tr><th data-keywords='PHP'> Packagist Pre Release: </th>
  <td><img src='/packagist/vpre/symfony/symfony.svg' alt=''/></td>
  <td><code>https://img.shields.io/packagist/vpre/symfony/symfony.svg</code></td>
  </tr>
  <tr><th> Bintray: </th>
  <td><img src='/bintray/v/asciidoctor/maven/asciidoctorj.svg' alt=''/></td>
  <td><code>https://img.shields.io/bintray/v/asciidoctor/maven/asciidoctorj.svg</code></td>
  </tr>
  <tr><th> Clojars: </th>
  <td><img src='/clojars/v/prismic.svg' alt=''/></td>
  <td><code>https://img.shields.io/clojars/v/prismic.svg</code></td>
  </tr>
  <tr><th> CocoaPods: </th>
  <td><img src='/cocoapods/v/AFNetworking.svg' alt='' /></td>
  <td><code>https://img.shields.io/cocoapods/v/AFNetworking.svg</code></td>
  </tr>
  <tr><th> Bower: </th>
  <td><img src='/bower/v/bootstrap.svg' alt='' /></td>
  <td><code>https://img.shields.io/bower/v/bootstrap.svg</code></td>
  </tr>
  <tr><th> Pub: </th>
  <td><img src='/pub/v/box2d.svg' alt=''/></td>
  <td><code>https://img.shields.io/pub/v/box2d.svg</code></td>
  </tr>
  <tr><th> Hex.pm: </th>
  <td><img src='/hexpm/v/plug.svg' alt=''/></td>
  <td><code>https://img.shields.io/hexpm/v/plug.svg</code></td>
  </tr>
  <tr><th> GitHub tag: </th>
  <td><img src='/github/tag/strongloop/express.svg' alt=''/></td>
  <td><code>https://img.shields.io/github/tag/strongloop/express.svg</code></td>
  </tr>
  <tr><th> GitHub release: </th>
  <td><img src='/github/release/qubyte/rubidium.svg' alt=''/></td>
  <td><code>https://img.shields.io/github/release/qubyte/rubidium.svg</code></td>
  </tr>
  <tr><th> GitHub commits: </th>
  <td><img src='/github/commits-since/SubtitleEdit/subtitleedit/3.4.7.svg' alt=''/></td>
  <td><code>https://img.shields.io/github/commits-since/SubtitleEdit/subtitleedit/3.4.7.svg</code></td>
  </tr>
  <tr><th> Chef cookbook: </th>
  <td><img src='/cookbook/v/chef-sugar.svg' alt=''/></td>
  <td><code>https://img.shields.io/cookbook/v/chef-sugar.svg</code></td>
  </tr>
  <tr><th> NuGet: </th>
  <td><img src='/nuget/v/Nuget.Core.svg' alt=''/></td>
  <td><code>https://img.shields.io/nuget/v/Nuget.Core.svg</code></td>
  </tr>
  <tr><th> NuGet Pre Release: </th>
  <td><img src='/nuget/vpre/Nuget.Core.svg' alt=''/></td>
  <td><code>https://img.shields.io/nuget/vpre/Nuget.Core.svg</code></td>
  </tr>
  <tr><th> MyGet: </th>
  <td><img src='/myget/yolodev/v/FSharpSupport.svg' alt=''/></td>
  <td><code>https://img.shields.io/myget/yolodev/v/FSharpSupport.svg</code></td>
  </tr>
  <tr><th> MyGet Pre Release: </th>
  <td><img src='/myget/yolodev/vpre/FSharpSupport.svg' alt=''/></td>
  <td><code>https://img.shields.io/myget/yolodev/vpre/FSharpSupport.svg</code></td>
  </tr>
  <tr><th> Chocolatey: </th>
  <td><img src='/chocolatey/v/git.svg' alt=''/></td>
  <td><code>https://img.shields.io/chocolatey/v/git.svg</code></td>
  </tr>
  <tr><th> Puppet Forge: </th>
  <td><img src='/puppetforge/v/vStone/percona.svg' alt=''/></td>
  <td><code>https://img.shields.io/puppetforge/v/vStone/percona.svg</code></td>
  </tr>
  <tr><th> Maven Central: </th>
  <td><img src='/maven-central/v/org.apache.maven/apache-maven.svg' alt=''/></td>
  <td><code>https://img.shields.io/maven-central/v/org.apache.maven/apache-maven.svg</code></td>
  </tr>
  <tr><th> WordPress plugin: </th>
  <td><img src='/wordpress/plugin/v/akismet.svg' alt=''/></td>
  <td><code>https://img.shields.io/wordpress/plugin/v/akismet.svg</code></td>
  </tr>
  <tr><th> WordPress: </th>
  <td><img src='/wordpress/v/akismet.svg' alt=''/></td>
  <td><code>https://img.shields.io/wordpress/v/akismet.svg</code></td>
  </tr>
  <tr><th data-keywords='atom'> apm: </th>
  <td><img src='/apm/v/vim-mode.svg' alt=''/></td>
  <td><code>https://img.shields.io/apm/v/vim-mode.svg</code></td>
  </tr>
  <tr><th data-keywords='perl'> CPAN: </th>
  <td><img src='/cpan/v/Config-Augeas.svg' alt=''/></td>
  <td><code>https://img.shields.io/cpan/v/Config-Augeas.svg</code></td>
  </tr>
  <tr><th data-keywords='tex'> CTAN: </th>
  <td><img src='/ctan/v/tex.svg' alt=''/></td>
  <td><code>https://img.shields.io/ctan/v/tex.svg</code></td>
  </tr>
  <tr><th data-keywords='dub'> DUB: </th>
  <td><img src='/dub/v/vibe-d.svg' alt=''/></td>
  <td><code>https://img.shields.io/dub/v/vibe-d.svg</code></td>
  </tr>
</tbody></table>

<h3 id="social"> Social </h3>
<table class='badge'><tbody>
  <tr><th> GitHub forks: </th>
  <td><img src='/github/forks/badges/shields.svg?style=social&label=Fork' alt=''/></td>
  <td><code>https://img.shields.io/github/forks/badges/shields.svg?style=social&amp;label=Fork</code></td>
  </tr>
  <tr><th> GitHub stars: </th>
  <td><img src='/github/stars/badges/shields.svg?style=social&label=Star' alt=''/></td>
  <td><code>https://img.shields.io/github/stars/badges/shields.svg?style=social&amp;label=Star</code></td>
  </tr>
  <tr><th> GitHub watchers: </th>
  <td><img src='/github/watchers/badges/shields.svg?style=social&label=Watch' alt=''/></td>
  <td><code>https://img.shields.io/github/watchers/badges/shields.svg?style=social&amp;label=Watch</code></td>
  </tr>
  <tr><th> GitHub followers: </th>
  <td><img src='/github/followers/espadrine.svg?style=social&label=Follow' alt=''/></td>
  <td><code>https://img.shields.io/github/followers/espadrine.svg?style=social&amp;label=Follow</code></td>
  </tr>
  <tr><th> Twitter URL: </th>
  <td><img src='/twitter/url/http/shields.io.svg?style=social' alt=''/></td>
  <td><code>https://img.shields.io/twitter/url/http/shields.io.svg?style=social</code></td>
  </tr>
</tbody></table>

<h3 id="miscellaneous"> Miscellaneous </h3>
<table class='badge'><tbody>
  <tr><th> Gratipay: </th>
    <td><img src='/gratipay/JSFiddle.svg' alt=''/></td>
    <td><code>https://img.shields.io/gratipay/JSFiddle.svg</code></td>
  </tr>
  <tr><th> Bountysource: </th>
    <td><img src='/bountysource/team/mozilla-core/activity.svg' alt=''/></td>
    <td><code>https://img.shields.io/bountysource/team/mozilla-core/activity.svg</code></td>
  </tr>
  <tr><th> Code Climate: </th>
    <td><img src='/codeclimate/github/kabisaict/flow.svg' alt=''/></td>
    <td><code>https://img.shields.io/codeclimate/github/kabisaict/flow.svg</code></td>
  </tr>
  <tr><th> Code Climate: </th>
    <td><img src='/codeclimate/coverage/github/triAGENS/ashikawa-core.svg' alt=''/></td>
    <td><code>https://img.shields.io/codeclimate/coverage/github/triAGENS/ashikawa-core.svg</code></td>
  </tr>
  <tr><th> Gemnasium: </th>
    <td><img src='/gemnasium/mathiasbynens/he.svg' alt=''/></td>
    <td><code>https://img.shields.io/gemnasium/mathiasbynens/he.svg</code></td>
  </tr>
  <tr><th> Hackage-Deps: </th>
    <td><img src='/hackage-deps/v/lens.svg' alt=''/></td>
    <td><code>https://img.shields.io/hackage-deps/v/lens.svg</code></td>
  </tr>
  <tr><th data-keywords='Rust'> Crates.io: </th>
    <td><img src='/crates/l/rustc-serialize.svg' alt=''/></td>
    <td><code>https://img.shields.io/crates/l/rustc-serialize.svg</code></td>
  </tr>
  <tr><th> Requires.io: </th>
    <td><img src='/requires/github/celery/celery.svg' alt=''/></td>
    <td><code>https://img.shields.io/requires/github/celery/celery.svg</code></td>
  </tr>
  <tr><th> VersionEye: </th>
    <td><img src='/versioneye/d/ruby/rails.svg' alt=''/></td>
    <td><code>https://img.shields.io/versioneye/d/ruby/rails.svg</code></td>
  </tr>
  <tr><th data-keywords='PHP'> Packagist: </th>
    <td><img src='/packagist/l/doctrine/orm.svg' alt=''/></td>
    <td><code>https://img.shields.io/packagist/l/doctrine/orm.svg</code></td>
  </tr>
  <tr><th data-keywords='node'> npm: </th>
    <td><img src='/npm/l/express.svg' alt=''/></td>
    <td><code>https://img.shields.io/npm/l/express.svg</code></td>
  </tr>
  <tr><th data-keywords='atom'> apm: </th>
    <td><img src='/apm/l/vim-mode.svg' alt=''/></td>
    <td><code>https://img.shields.io/apm/l/vim-mode.svg</code></td>
  </tr>
  <tr><th> Bower: </th>
  <td><img src='/bower/l/bootstrap.svg' alt='' /></td>
  <td><code>https://img.shields.io/bower/l/bootstrap.svg</code></td>
  </tr>
  <tr><th data-keywords='python'> PyPI: </th>
    <td><img src='/pypi/l/Django.svg' alt=''/></td>
    <td><code>https://img.shields.io/pypi/l/Django.svg</code></td>
  </tr>
  <tr><th data-keywords='python'> PyPI: </th>
    <td><img src='/pypi/wheel/Django.svg' alt=''/></td>
    <td><code>https://img.shields.io/pypi/wheel/Django.svg</code></td>
  </tr>
  <tr><th data-keywords='python'> PyPI: </th>
    <td><img src='/pypi/format/Django.svg' alt=''/></td>
    <td><code>https://img.shields.io/pypi/format/Django.svg</code></td>
  </tr>
  <tr><th data-keywords='python'> PyPI: </th>
    <td><img src='/pypi/pyversions/Django.svg' alt=''/></td>
    <td><code>https://img.shields.io/pypi/pyversions/Django.svg</code></td>
  </tr>
  <tr><th data-keywords='python'> PyPI: </th>
    <td><img src='/pypi/implementation/Django.svg' alt=''/></td>
    <td><code>https://img.shields.io/pypi/implementation/Django.svg</code></td>
  </tr>
  <tr><th data-keywords='python'> PyPI: </th>
    <td><img src='/pypi/status/Django.svg' alt=''/></td>
    <td><code>https://img.shields.io/pypi/status/Django.svg</code></td>
  </tr>
  <tr><th> Hex.pm: </th>
    <td><img src='/hexpm/l/plug.svg' alt=''/></td>
    <td><code>https://img.shields.io/hexpm/l/plug.svg</code></td>
  </tr>
  <tr><th> CocoaPods: </th>
    <td><img src='/cocoapods/l/AFNetworking.svg' alt='' /></td>
    <td><code>https://img.shields.io/cocoapods/l/AFNetworking.svg</code></td>
  </tr>
  <tr><th data-keywords='perl'> CPAN: </th>
    <td><img src='/cpan/l/Config-Augeas.svg' alt='' /></td>
    <td><code>https://img.shields.io/cpan/l/Config-Augeas.svg</code></td>
  </tr>
  <tr><th data-keywords='tex'> CTAN: </th>
    <td><img src='/ctan/l/tex.svg' alt='' /></td>
    <td><code>https://img.shields.io/ctan/l/tex.svg</code></td>
  </tr>
<<<<<<< HEAD
=======
  <tr><th> CocoaPods: </th>
    <td><img src='/cocoapods/p/AFNetworking.svg' alt='' /></td>
    <td><code>https://img.shields.io/cocoapods/p/AFNetworking.svg</code></td>
  </tr>
  <tr><th> CocoaPods: </th>
    <td><img src='/cocoapods/metrics/doc-percent/AFNetworking.svg' alt='' /></td>
    <td><code>https://img.shields.io/cocoapods/metrics/doc-percent/AFNetworking.svg</code></td>
  </tr>
>>>>>>> a996e9c1
  <tr><th> Wheelmap: </th>
    <td><img src='/wheelmap/a/2323004600.svg' alt='' /></td>
    <td><code>https://img.shields.io/wheelmap/a/2323004600.svg</code></td>
  </tr>
  <tr><th> GitHub issues: </th>
  <td><img src='/github/issues/badges/shields.svg' alt=''/></td>
  <td><code>https://img.shields.io/github/issues/badges/shields.svg</code></td>
  </tr>
  <tr><th data-keywords='GitHub'></th>
  <td><img src='/github/issues-raw/badges/shields.svg' alt=''/></td>
  <td><code>https://img.shields.io/github/issues-raw/badges/shields.svg</code></td>
  </tr>
  <tr><th data-keywords='github license'> GitHub license: </th>
  <td><img src='/github/license/mashape/apistatus.svg' alt=''/></td>
  <td><code>https://img.shields.io/github/license/mashape/apistatus.svg</code></td>
  </tr>
  <tr><th> WordPress rating: </th>
  <td><img src='/wordpress/plugin/r/akismet.svg' alt=''/></td>
  <td><code>https://img.shields.io/wordpress/plugin/r/akismet.svg</code></td>
  </tr>
  <tr><th> Codacy: </th>
  <td><img src='/codacy/e27821fb6289410b8f58338c7e0bc686.svg' alt=''/></td>
  <td><code>https://img.shields.io/codacy/e27821fb6289410b8f58338c7e0bc686.svg</code></td>
  </tr>
  <tr><th> Libscore: </th>
  <td><img src='/libscore/s/jQuery.svg' alt=''/></td>
  <td><code>https://img.shields.io/libscore/s/jQuery.svg</code></td>
  </tr>
  <tr><th> Talk.ai: </th>
  <td><img src='/talk/t/9c81ff703b.svg' alt=''/></td>
  <td><code>https://img.shields.io/talk/t/9c81ff703b.svg</code></td>
  </tr>
  <tr><th> Puppet Forge: </th>
  <td><img src='/puppetforge/e/camptocamp/openssl.svg' alt=''/></td>
  <td><code>https://img.shields.io/puppetforge/e/camptocamp/openssl.svg</code></td>
  </tr>
  <tr><th> Puppet Forge: </th>
  <td><img src='/puppetforge/f/camptocamp/openssl.svg' alt=''/></td>
  <td><code>https://img.shields.io/puppetforge/f/camptocamp/openssl.svg</code></td>
  </tr>
  <tr><th> Puppet Forge: </th>
  <td><img src='/puppetforge/rc/camptocamp.svg' alt=''/></td>
  <td><code>https://img.shields.io/puppetforge/rc/camptocamp.svg</code></td>
  </tr>
  <tr><th> Puppet Forge: </th>
  <td><img src='/puppetforge/mc/camptocamp.svg' alt=''/></td>
  <td><code>https://img.shields.io/puppetforge/mc/camptocamp.svg</code></td>
  <tr><th data-keywords='ruby'> Gems: </th>
  <td><img src='/gem/u/raphink.svg' alt=''/></td>
  <td><code>https://img.shields.io/gem/u/raphink.svg</code></td>
  </tr>
  <tr><th data-keywords='ruby'> Gems: </th>
  <td><img src='/gem/rt/puppet.svg' alt=''/></td>
  <td><code>https://img.shields.io/gem/rt/puppet.svg</code></td>
  </tr>
  <tr><th data-keywords='ruby'> Gems: </th>
  <td><img src='/gem/rd/facter.svg' alt=''/></td>
  <td><code>https://img.shields.io/gem/rd/facter.svg</code></td>
  </tr>
  <tr><th data-keywords='dub'> DUB: </th>
  <td><img src='/dub/l/vibe-d.svg' alt=''/></td>
  <td><code>https://img.shields.io/dub/l/vibe-d.svg</code></td>
  </tr>
  <tr><th data-keywords='docker stars'> Docker Stars: </th>
  <td><img src='/docker/stars/_/ubuntu.svg' alt=''/></td>
  <td><code>https://img.shields.io/docker/stars/_/ubuntu.svg</code></td>
  </tr>
  <tr><th data-keywords='docker pulls'> Docker Pulls: </th>
  <td><img src='/docker/pulls/mashape/kong.svg' alt=''/></td>
  <td><code>https://img.shields.io/docker/pulls/mashape/kong.svg</code></td>
  </tr>
</tbody></table>

<h3 id="miscellaneous"> Longer Miscellaneous </h3>
<table class='badge'><tbody>
  <tr><th> David: </th>
    <td><img src='/david/strongloop/express.svg' alt=''/></td>
    <td><code>https://img.shields.io/david/strongloop/express.svg</code></td>
  </tr>
  <tr><th> David: </th>
    <td><img src='/david/dev/strongloop/express.svg' alt=''/></td>
    <td><code>https://img.shields.io/david/dev/strongloop/express.svg</code></td>
  </tr>
  <tr><th> David: </th>
    <td><img src='/david/optional/elnounch/byebye.svg' alt=''/></td>
    <td><code>https://img.shields.io/david/optional/elnounch/byebye.svg</code></td>
  </tr>
  <tr><th> David: </th>
    <td><img src='/david/peer/webcomponents/generator-element.svg' alt=''/></td>
    <td><code>https://img.shields.io/david/peer/webcomponents/generator-element.svg</code></td>
  </tr>
  <tr><th> CocoaPods: </th>
    <td><img src='/cocoapods/p/AFNetworking.svg' alt='' /></td>
    <td><code>https://img.shields.io/cocoapods/p/AFNetworking.svg</code></td>
  </tr>
  <tr><th> Ansible Role: </th>
    <td><img src='/ansible/role/3078.svg' alt=''/></td>
    <td><code>https://img.shields.io/ansible/role/3078.svg</code></td>
  </tr>
</tbody></table>

<h2 id="your-badge"> Your Badge </h2>

<form action='javascript:makeImage()' id='imageMaker'>
  <input class='short' name='subject' placeholder='subject'/>
  <input class='short' name='status' placeholder='status'/>
  <input class='short' name='color' list='default-colors' placeholder='color'/>
  <datalist id='default-colors'>
    <option value='brightgreen'>
    <option value='green'>
    <option value='yellowgreen'>
    <option value='yellow'>
    <option value='orange'>
    <option value='red'>
    <option value='lightgrey'>
    <option value='blue'>
  </datalist>
  <button>Make Badge</button>
</form>
<hr class='spacing'/>

<p>
<code><span id='imgUrlPrefix'>/badge/</span>&lt;SUBJECT&gt;-&lt;STATUS&gt;-&lt;COLOR&gt;.svg</code>
</p>
<table class=centered><tbody>
  <tr><td>   Dashes <code>--</code>
  </td><td>  →
  </td><td>  <code>-</code> Dash
  </td></tr>
  <tr><td>   Underscores <code>__</code>
  </td><td>  →
  </td><td>  <code>_</code> Underscore <br/>
  </td></tr>
  <tr><td>   <code>_</code> or Space <code>&nbsp;</code>
  </td><td>  →
  </td><td>  <code>&nbsp;</code> Space
  </td></tr>
</tbody></table>

<p>
<img src='/badge/color-brightgreen-brightgreen.svg' alt='brightgreen'/>
<img src='/badge/color-green-green.svg' alt='green'/>
<img src='/badge/color-yellowgreen-yellowgreen.svg' alt='yellowgreen'/>
<img src='/badge/color-yellow-yellow.svg' alt='yellow'/>
<img src='/badge/color-orange-orange.svg' alt='orange'/>
<img src='/badge/color-red-red.svg' alt='red'/>
<img src='/badge/color-lightgrey-lightgrey.svg' alt='lightgrey'/>
<img src='/badge/color-blue-blue.svg' alt='blue'/>
<img src='/badge/color-ff69b4-ff69b4.svg' alt='ff69b4'/>
</p>

<h2 id="styles"> Styles </h2>
<p>
The following styles are available (flat is the default as of Feb 1st 2015):
</p>
<table><tbody>
  <tr>
  <td><img src='/badge/style-plastic-green.svg?style=plastic' alt=''/></td>
  <td><code>https://img.shields.io/badge/style-plastic-green.svg?style=plastic</code></td>
  </tr>
  <tr>
  <td><img src='/badge/style-flat-green.svg?style=flat' alt=''/></td>
  <td><code>https://img.shields.io/badge/style-flat-green.svg?style=flat</code></td>
  </tr>
  <tr>
  <td><img src='/badge/style-flat--squared-green.svg?style=flat-square' alt=''/></td>
  <td><code>https://img.shields.io/badge/style-flat--squared-green.svg?style=flat-square</code></td>
  </tr>
  <tr>
  <td><img src='/badge/style-social-green.svg?style=social' alt=''/></td>
  <td><code>https://img.shields.io/badge/style-social-green.svg?style=social</code></td>
  </tr>
</tbody></table>

<p>
Here are a few other parameters you can use:
</p>
<table><tbody>
  <tr><td><code>?label=healthinesses</code></td><td>Override the default
      left-hand-side text</td>
  <tr><td><code>?logo=data:image/png;base64,…</code></td>
    <td>Insert logo image (≥ 14px high)</td></tr>
  <tr><td><code>?logoWidth=40</code></td>
    <td>Set the horizontal space to give to the logo</td></tr>
  <tr><td><code>?link=http://abc.xyz&amp;link=http://shields.io</code></td>
    <td>Specify what clicking on the left/right of a badge should do (esp. for
      social badge style)</td></tr>
</tbody></table>

<p>
We support <code>.svg</code>, <code>.json</code>, <code>.png</code> and a few
others, but use them responsibly.
</p>

<h2 id="like-this"> Like This? </h2>

<p>
Tell your favorite badge service to use it! <br/>
And tell us, we might be able to bring it to you anyway!
</p>
<p>
<a href="https://twitter.com/Shields_io" class="twitter-follow-button"
  data-show-count="false">Follow @Shields_io</a>
<script>!function(d,s,id){var js,fjs=d.getElementsByTagName(s)[0],p=/^http:/.test(d.location)?'http':'https';if(!d.getElementById(id)){js=d.createElement(s);js.id=id;js.src=p+'://platform.twitter.com/widgets.js';fjs.parentNode.insertBefore(js,fjs);}}(document, 'script', 'twitter-wjs');</script>
<a href='https://www.gratipay.com/Shields/'><img src='/gratipay/Shields.svg?style=social&label=Donate' alt='Donate to us!'/></a>
<iframe src="http://ghbtns.com/github-btn.html?user=badges&amp;repo=shields&amp;type=fork&amp;count=true"
  style="border:0; background-color:transparent"
  width="95" height="20"></iframe>
</p>
<p>
<a href='https://github.com/h5bp/lazyweb-requests/issues/150'>This</a>
is where the current server got started.
</p>

<h2 id="contributors"> Contributors </h2>

<a class='photo' href='https://github.com/espadrine'>
  <img alt='espadrine' src='https://gravatar.com/avatar/8c3bee0764c781e1b0b8c2e53f0f11fe'>
</a>
<a class='photo' href='https://github.com/mathiasbynens'>
  <img alt='mathiasbynens' src='https://gravatar.com/avatar/24e08a9ea84deb17ae121074d0f17125'>
</a>
<a class='photo' href='https://github.com/olivierlacan'>
  <img alt='olivierlacan' src='https://gravatar.com/avatar/6e77509d7891c1d2230f3240a5652b6e'>
</a>
<a class='photo' href='https://github.com/nathany'>
  <img alt='nathany' src='https://gravatar.com/avatar/7d0978b275a362d11283396a929aee65'>
</a>
<a class='photo' href='https://github.com/whit537'>
  <img alt='whit537' src='https://gravatar.com/avatar/fb054b407a6461e417ee6b6ae084da37'>
</a>
<a class='photo' href='https://github.com/kura'>
  <img alt='kura' src='https://gravatar.com/avatar/6db32988bd24b2f19231a7e88a74455a'>
</a>
<a class='photo' href='https://github.com/maxogden'>
  <img alt='maxogden' src='https://avatars1.githubusercontent.com/u/39759?s=80'>
</a>
<a class='photo' href='https://github.com/seanlinsley'>
  <img alt='seanlinsley' src='https://avatars.githubusercontent.com/u/688886?s=80'>
</a>
<a class='photo' href='https://github.com/alrra'>
  <img alt='alrra' src='https://avatars.githubusercontent.com/u/1223565?s=80'>
</a>
<a class='photo' href='https://github.com/jublo'>
  <img alt='jublo' src='https://avatars.githubusercontent.com/u/6348321?s=80'>
</a>
<a class='photo' href='https://github.com/g105b'>
  <img alt='g105b' src='https://avatars2.githubusercontent.com/u/358014?s=80'>
</a>
<a class='photo' href='http://dan.cx/'>
  <img alt='Daniel15' src='https://www.gravatar.com/avatar/872578c4e56897b913fd03ed88daef51?s=80'>
</a>
<br>
<a class='photo' href='https://github.com/sebmck'>
  <img alt='sebmck' src='https://avatars.githubusercontent.com/u/853712?s=80'>
</a>
<a class='photo' href='https://github.com/avanderhoorn'>
  <img alt='avanderhoorn' src='https://www.gravatar.com/avatar/6af12b64c2fe22af3b27848b8eedd992'>
</a>
<a class='photo' href='https://github.com/stefanjudis'>
  <img alt='stefanjudis' src='https://gravatar.com/avatar/22725c2d3eb331146549bf0d5d3c050c'>
</a>
<a class='photo' href='https://github.com/jmalloc'>
  <img alt='jmalloc' src='https://gravatar.com/avatar/7a6666c5798fb54d1d4ebde0600567f3'>
</a>
<a class='photo' href='https://github.com/ezzatron'>
  <img alt='ezzatron' src='https://gravatar.com/avatar/95ce5a53e68fe5287fadde649da8c6c7'>
</a>
<a class='photo' href='https://github.com/brettcannon'>
  <img alt='brettcannon' src='https://avatars.githubusercontent.com/u/54418?s=80'>
</a>
<a class='photo' href='https://github.com/CodeBlock'>
  <img alt='CodeBlock' src='https://avatars.githubusercontent.com/u/43930?s=80'>
</a>
<a class='photo' href='https://github.com/Mikulas'>
  <img alt='Mikulas' src='https://gravatar.com/avatar/daa06ea257d7820ff84735a55b931ec8'>
</a>
<a class='photo' href='https://github.com/segiddins'>
  <img alt='segiddins' src='https://avatars.githubusercontent.com/u/1946610?s=80'>
</a>
<a class='photo' href='https://github.com/SonicHedgehog'>
  <img alt='SonicHedgehog' src='https://avatars.githubusercontent.com/u/652793?s=80'>
</a>
<a class='photo' href='https://github.com/akashivskyy'>
  <img alt='akashivskyy' src='https://avatars.githubusercontent.com/u/565231?s=80'>
</a>
<a class='photo' href='https://github.com/jbarrus'>
  <img alt='akashivskyy' src='https://avatars2.githubusercontent.com/u/1044815?s=80'>
</a>
<br>
<a class='photo' href='https://github.com/rmasters'>
  <img alt='rmasters' src='https://avatars.githubusercontent.com/u/34284?s=80'>
</a>
<a class='photo' href='https://github.com/cainus'>
  <img alt='cainus' src='https://gravatar.com/avatar/c8475420ebca73833e55ccf57d8d7500'>
</a>
<a class='photo' href='https://github.com/jbowes'>
  <img alt='jbowes' src='https://gravatar.com/avatar/363ada7cda10d5eae5eeb7704278fb51'>
</a>
<a class='photo' href='https://github.com/rafalchmiel'>
  <img alt='rafalchmiel' src='https://gravatar.com/avatar/6dd56028986d5e6c478e649ec229092b'>
</a>
<a class='photo' href='https://github.com/fjcaetano'>
  <img alt='fjcaetano' src='https://gravatar.com/avatar/3b339db885930633b86d73b97a2ca1c0'>
</a>
<a class='photo' href='https://github.com/hughsk'>
  <img alt='hughsk' src='https://gravatar.com/avatar/133cd05eb39521d55fb7a08c787925e2'>
</a>
<a class='photo' href='https://github.com/qubyte'>
  <img alt='qubyte' src='https://gravatar.com/avatar/2b8729c02bc2fb886b32ed23cb7b0a31'>
</a>
<a class='photo' href='https://github.com/khellang'>
  <img alt='khellang' src='https://gravatar.com/avatar/b3616645c168b0b8a65e109a6b1cb010'>
</a>
<a class='photo' href='https://github.com/nitram509'>
  <img alt='nitram509' src='https://www.gravatar.com/avatar/fa01e907fd400c42d481f431c4410954.png'>
</a>
<a class='photo' href='https://github.com/raphink'>
  <img alt='raphink' src='https://avatars.githubusercontent.com/u/650430?s=80'>
</a>
<a class='photo' href='https://github.com/montanaflynn'>
  <img alt='montanaflynn' src='https://avatars.githubusercontent.com/u/24260?s=80'>
</a>
<a class='photo' href='https://github.com/PeterDaveHello'>
  <img alt='PeterDaveHello' src='https://avatars3.githubusercontent.com/u/3691490?s=80'>
</a>
<p><small>:wq</small></p>
</main>

<dialog id='copyDialog'>
<form id='copyForm'>
  <p><img id='copyImg'>
  </p><p><label> Link <input type='url' name='url'/></label>
  </p><p><label> Image <input type='url' name='img'/></label>
  </p><p><label> Style
    <select name='style'>
      <option value='plastic'>          plastic
      <option value='flat' selected>    flat
      <option value='flat-square'>      flat-square
    </select>
  </label>
  </p><p> Markdown
  <input class=code id=copyMarkdown>
  </p><p> reStructuredText
  <input class=code id=copyreStructuredText>
</form>
</dialog>

<svg style='height:0'>
  <filter id='gaussian-blur'>
    <feGaussianBlur stdDeviation='0.7' />
  </filter>
</svg>

<script>
// Search
//

var searchBadgeDb = {index: [], tr: []};
function searchBadgeDbInit() {
  searchBadgeDb = {index: [], tr: []};
  var trs = document.querySelectorAll('table.badge tr');
  for (var i = 0; i < trs.length; i++) {
    var tr = trs[i];
    var th = tr.firstElementChild;
    var keywords = th.dataset.keywords? th.dataset.keywords: '';
    searchBadgeDb.index.push(th.textContent + ' ' + keywords);
    searchBadgeDb.tr.push(tr);
  }
  projectSearch.addEventListener('input', searchBadge);
}
function searchBadge(event) {
  var query = event.target.value;
  var regex = new RegExp(query, 'i');  // Case-insensitive
  for (var i = 0; i < searchBadgeDb.index.length; i++) {
    if (regex.test(searchBadgeDb.index[i])) {
      searchBadgeDb.tr[i].removeAttribute('style');
    } else {
      searchBadgeDb.tr[i].style.display = 'none';
    }
  }
  // If it has the format of a url, show the suggest button.
  if (isUrl(query)) { showSuggestButton();
  } else { hideSuggestButton();
  }
}

document.addEventListener('DOMContentLoaded', searchBadgeDbInit);

// Suggested badges search
//

function isUrl(url) {
  var http = url.slice(0, 5) === 'http:';
  var https = url.slice(0, 6) === 'https:';
  return http || https;
}
function showSuggestButton() { suggestButton.style.display = 'inline'; }
function hideSuggestButton() { suggestButton.style.display = 'none'; }
function showSuggestedBadges(badges) {
  var html = '<table class="badge"><tbody>';
  for (var i = 0; i < badges.length; i++) {
    var link = badges[i].link;
    var badge = badges[i].badge;
    var name = badges[i].name + ':';
    html += '<tr><th data-link="' + link + '">' + name + '</th>' +
      '<td><img src="' + badge + '"></td>' +
      '<td><code>' + badge + '</code></td>' +
      '</tr>';
  }
  html += '</tbody></table>';
  suggestedBadges.innerHTML = html;
  suggestedBadges.style.display = 'block';
}
function suggestBadges(event) {
  var url = event.target.projectSearch.value;
  if (isUrl(url)) {
    ajax('suggest/v1', {url:url}, function(err, res) {
      if (err != null) { return; }
      showSuggestedBadges(res.badges);
      suggestButton.disabled = false;
      searchBadgeDbInit();
      markupDialogInit();
    });
    suggestButton.disabled = true;
  }
}
function suggestBadgeInit() {
  searchForm.addEventListener('submit', suggestBadges);
}

document.addEventListener('DOMContentLoaded', suggestBadgeInit);

// Auto-select code snippets
//

// Select and highlight the node's textual content.
// Use this as an event listener.
function selectNode(e) {
  if (e.target.select) {
    e.target.select();
  } else {
    if (document.selection) {
      var range = document.body.createTextRange();
      range.moveToElementText(e.target);
      range.select();
    } else if (window.getSelection) {
      var range = document.createRange();
      range.selectNode(e.target);
      window.getSelection().addRange(range);
    }
  }
};
copyMarkdown.addEventListener('click', selectNode);
copyreStructuredText.addEventListener('click', selectNode);
function autoselectCode() {
  var codes = document.querySelectorAll('table.badge code');
  for (var i = 0; i < codes.length; i++) {
    codes[i].addEventListener('click', selectNode);
  }
}

document.addEventListener('DOMContentLoaded', autoselectCode);

// Markup copier dialog
//

function markupDialogInit() {
  var trs = document.querySelectorAll('table.badge tr');
  for (var i = 0; i < trs.length; i++) {
    var tr = trs[i];
    var target = tr.querySelector('img');
    if (target) {
      target.addEventListener('click', makeMarkupDialogListener(tr));
    }
  }
}
function makeMarkupDialogListener(tr) {
  return function(event) { markupDialog(tr); event.stopPropagation(); };
}

document.addEventListener('DOMContentLoaded', markupDialogInit);

var copyFormUrlEventListener;

function markupDialog(tr) {
  // Set up the data we have.
  // Trim the ending colon `:`.
  var trname = tr.firstElementChild.textContent.trim().slice(0, -1);
  var trimg = tr.querySelector('img').src;
  var th = tr.firstElementChild;
  var link = th.dataset.link? th.dataset.link: '';
  copyForm.img.value = trimg;
  copyForm.url.value = link;
  // Set up the input listeners.
  copyForm.url.removeEventListener('input', copyFormUrlEventListener);
  copyForm.img.removeEventListener('input', copyFormUrlEventListener);
  copyForm.style.removeEventListener('change', copyFormUrlEventListener);
  copyFormUrlEventListener = function(event) {
    var url = copyForm.url.value;
    var img = copyForm.img.value;
    var style = copyForm.style.value;
    // Default style doesn't show.
    if (style !== 'flat') { img += '?style=' + style; }
    var md = '[![' + trname + '](' + img + ')](' + url + ')';
    var rst = '.. image:: ' + img + '   :target: ' + url;
    copyMarkdown.value = md;
    copyreStructuredText.value = rst;
    copyImg.src = img;
  };
  copyForm.url.addEventListener('input', copyFormUrlEventListener);
  copyForm.img.addEventListener('input', copyFormUrlEventListener);
  copyForm.style.addEventListener('change', copyFormUrlEventListener);
  // Set up the window position
  var h = document.documentElement.offsetHeight;
  copyDialog.style.height = h + 'px';
  // Set up hide listener and show.
  copyFormUrlEventListener();
  markupDialogShow();
}
var isFirefox = /Firefox\/[\.0-9]+$/.test(navigator.userAgent);
function markupDialogShow() {
  document.body.addEventListener('click', markupDialogHide);
  // We must draw it once displayed before changing the opacity to transition.
  setTimeout(function() { copyDialog.style.opacity = '1'; }, 20);
  if (!isFirefox) {
    main.classList.add('blur');
  } else {
    // We must delay blurring to avoid sloppy transition in Firefox.
    setTimeout(function() { main.classList.add('blur'); }, 500);
  }
  copyDialog.style.display = 'block';
}
function markupDialogHide() {
  document.body.removeEventListener('click', markupDialogHide);
  copyDialog.style.opacity = '0';
  main.classList.remove('blur');
  setTimeout(function() { copyDialog.style.display = 'none'; }, 500);
}
copyForm.addEventListener('click', function(event) {
  event.stopPropagation();
});


// Custom badge
//

function makeImage() {
  var url = document.getElementById('imgUrlPrefix').textContent;
  url += escapeField(imageMaker.subject.value);
  url += '-' + escapeField(imageMaker.status.value);
  url += '-' + escapeField(imageMaker.color.value);
  url += '.svg';
  document.location = url;
}

function escapeField(s) {
  return encodeURIComponent(s.replace(/-/g, '--').replace(/_/g, '__'));
}


// Convert object literal to xhr-sendable.
//

function toXhrSend(data) {
  var str = '', start = true;
  var jsondata = '';
  for (var key in data) {
    if (typeof (jsondata = JSON.stringify(data[key])) === 'string') {
      str += (start? '': '&');
      if (typeof data[key] === 'string') {
        str += encodeURIComponent(key) + '=' + encodeURIComponent(data[key]);
      } else {
        str += encodeURIComponent(key) + '=' + encodeURIComponent(jsondata);
      }
      start = false;
    }
  }
  return str;
}
var origin = '';
function ajax(verb, adverbs, cb) {
  var xhr = new XMLHttpRequest();
  xhr.open("GET", origin + "/$" + verb + '?' + toXhrSend(adverbs), true);
  xhr.onload = function (e) {
    if (xhr.readyState === 4) {
      if (xhr.status === 200) {
        try {
          cb(null, JSON.parse(xhr.responseText));
        } catch(e) {cb(e);}
      }
    }
  };
  xhr.onerror = function (e) { cb(Error(xhr.statusText)); };
  xhr.send(null);
}
</script><|MERGE_RESOLUTION|>--- conflicted
+++ resolved
@@ -594,17 +594,6 @@
     <td><img src='/ctan/l/tex.svg' alt='' /></td>
     <td><code>https://img.shields.io/ctan/l/tex.svg</code></td>
   </tr>
-<<<<<<< HEAD
-=======
-  <tr><th> CocoaPods: </th>
-    <td><img src='/cocoapods/p/AFNetworking.svg' alt='' /></td>
-    <td><code>https://img.shields.io/cocoapods/p/AFNetworking.svg</code></td>
-  </tr>
-  <tr><th> CocoaPods: </th>
-    <td><img src='/cocoapods/metrics/doc-percent/AFNetworking.svg' alt='' /></td>
-    <td><code>https://img.shields.io/cocoapods/metrics/doc-percent/AFNetworking.svg</code></td>
-  </tr>
->>>>>>> a996e9c1
   <tr><th> Wheelmap: </th>
     <td><img src='/wheelmap/a/2323004600.svg' alt='' /></td>
     <td><code>https://img.shields.io/wheelmap/a/2323004600.svg</code></td>
@@ -699,6 +688,10 @@
   <tr><th> CocoaPods: </th>
     <td><img src='/cocoapods/p/AFNetworking.svg' alt='' /></td>
     <td><code>https://img.shields.io/cocoapods/p/AFNetworking.svg</code></td>
+  </tr>
+  <tr><th> CocoaPods: </th>
+    <td><img src='/cocoapods/metrics/doc-percent/AFNetworking.svg' alt='' /></td>
+    <td><code>https://img.shields.io/cocoapods/metrics/doc-percent/AFNetworking.svg</code></td>
   </tr>
   <tr><th> Ansible Role: </th>
     <td><img src='/ansible/role/3078.svg' alt=''/></td>
