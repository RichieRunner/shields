--- conflicted
+++ resolved
@@ -5419,23 +5419,6 @@
   });
 }));
 
-<<<<<<< HEAD
-// Gitter room integration.
-camp.route(/^\/gitter\/room\/([^\/]+\/[^\/]+)\.(svg|png|gif|jpg|json)$/,
-cache(function(data, match, sendBadge, request) {
-  var userRepo = match[1];
-  var format = match[2];
-
-  var badgeData = getBadgeData('chat', data);
-  badgeData.text[1] = 'on gitter';
-  badgeData.colorscheme = 'brightgreen';
-  if (darkBackgroundTemplates.some(function(t) { return t === badgeData.template; })) {
-    badgeData.logo = badgeData.logo || logos['gitter-white'];
-    badgeData.logoWidth = 7;
-  }
-  sendBadge(format, badgeData);
-}));
-
 // Libraries.io integration.
 camp.route(/^\/librariesio\/(github|release)\/([\w\-\_]+\/[\w\-\_]+)\/?([\w\-\_\.]+)?\.(svg|png|gif|jpg|json)$/,
 cache(function(data, match, sendBadge, request) {
@@ -5495,10 +5478,6 @@
   });
 }));
 
-
-
-=======
->>>>>>> 68b26e32
 // Any badge.
 camp.route(/^\/(:|badge\/)(([^-]|--)*?)-(([^-]|--)*)-(([^-]|--)+)\.(svg|png|gif|jpg)$/,
 function(data, match, end, ask) {
